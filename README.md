
<p align="left"><b><a href="https://github.com/katzer/cordova-plugin-local-notifications/tree/example-x">SAMPLE APP</a> :point_right:</b></p>

<br>

<p align="center">
    <img src="images/logo.png">
</p>

<p align="center">
    <a href="https://www.npmjs.com/package/cordova-plugin-local-notification">
        <img src="https://badge.fury.io/js/cordova-plugin-local-notification.svg" alt="npm version" />
    </a>
    <a href="https://www.paypal.com/cgi-bin/webscr?cmd=_s-xclick&hosted_button_id=L3HKQCD9UA35A "Donate once-off to this project using Paypal"">
        <img src="https://img.shields.io/badge/paypal-donate-yellow.svg" alt="PayPayl donate button" />
    </a>
    <a href="https://opensource.org/licenses/Apache-2.0">
        <img src="https://img.shields.io/badge/License-Apache%202.0-blue.svg" alt="License" />
    </a>
</p>

<br>

> A notification is a message you display to the user outside of your app's normal UI. When you tell the system to issue a notification, it first appears as an icon in the notification area. To see the details of the notification, the user opens the notification drawer. Both the notification area and the notification drawer are system-controlled areas that the user can view at any time.

<br>

<img width="60%" align="right" hspace="19" vspace="12" src="https://storage.googleapis.com/material-design/publish/material_v_12/assets/0BwJzNNZmsTcKZy1YYTV3VWQzVUE/notifications-behavior-03-drawer.png"></img>
<img width="60%" align="right" hspace="19" vspace="12" src="https://storage.googleapis.com/material-design/publish/material_v_12/assets/0Bzhp5Z4wHba3S1JWc3NkTVpjVk0/notifications-guidelines-03-optin.png"></img>

### Notification components

- Header area
- Content area
- Action area

### How notifications may be noticed

- Showing a status bar icon
- Appearing on the lock screen
- Playing a sound or vibrating
- Peeking onto the current screen
- Blinking the device's LED

### Supported platforms

- Android 4.4+
- iOS 10+
- Windows 10

<br>
<br>

## Important Notice

Please make sure that you always read the tagged README for the version you're using.

See the _0.8_ branch if you cannot upgrade. Further development for `v0.9-beta` will happen here. The `0.9-dev` and `ios10` branches are obsolate and will be removed soon.

__Known issues__

- Support for Android Oreo is limited yet.
- v0.9 and v0.8 aren't compatible with each other (Wont fix)

Please report bugs or missing features!


## Basics

The plugin creates the object `cordova.plugins.notification.local` and is accessible after *deviceready* has been fired.

```js
cordova.plugins.notification.local.schedule({
    title: 'My first notification',
    text: 'Thats pretty easy...',
    foreground: true
});
```

<p align="center">
    <img src="images/ios-basic.png">
</p>

The plugin allows to schedule multiple notifications at once.

```js
cordova.plugins.notification.local.schedule([
    { id: 1, title: 'My first notification' },
    { id: 2, title: 'My first notification' }
]);
```

## Properties

A notification does have a set of configurable properties. Not all of them are supported across all platforms.

<<<<<<< HEAD
| Property      | Property      | Property      | Property      | Property      | Property      | Property      | Property      | Property      |
| :------------ | :------------ | :------------ | :------------ | :------------ | :------------ | :------------ | :------------ | :------------ |
| id            | data          | timeoutAfter  | summary       | led           | clock         | channelName       | actions       | alarmVolume   |
| text          | icon          | attachments   | smallIcon     | color         | defaults      | launch        | groupSummary  | resetDelay    |
| title         | silent        | progressBar   | sticky        | vibrate       | priority      | mediaSession  | foreground    | autoLaunch    |
| sound         | trigger       | group         | autoClear     | lockscreen    | number        | badge         | wakeup        | channelId     |
=======
| Property      | Property      | Property      | Property      | Property      | Property      | Property      | Property      |
| :------------ | :------------ | :------------ | :------------ | :------------ | :------------ | :------------ | :------------ |
| id            | data          | timeoutAfter  | summary       | led           | clock         | channel       | actions       |
| text          | icon          | attachments   | smallIcon     | color         | defaults      | launch        | groupSummary  |
| title         | silent        | progressBar   | sticky        | vibrate       | priority      | mediaSession  | foreground    |
| sound         | trigger       | group         | autoClear     | lockscreen    | number        | badge         | wakeup        |
| iconType
>>>>>>> caff55ec

For their default values see:

```js
cordova.plugins.notification.local.getDefaults();
```

To change some default values:

```js
cordova.plugins.notification.local.setDefaults({
    led: { color: '#FF00FF', on: 500, off: 500 },
    vibrate: false
});
```

## Actions

The plugin knows two types of actions: _button_ and _input_.

```js
cordova.plugins.notification.local.schedule({
    title: 'The big survey',
    text: 'Are you a fan of RB Leipzig?',
    attachments: ['file://img/rb-leipzig.jpg'],
    actions: [
        { id: 'yes', title: 'Yes' },
        { id: 'no',  title: 'No' }
    ]
});
```

<p align="center">
    <img width="31%" src="images/android-actions.png">
    &nbsp;&nbsp;&nbsp;&nbsp;
    <img width="31%" src="images/ios-actions.png">
    &nbsp;&nbsp;&nbsp;&nbsp;
    <img width="31%" src="images/windows-actions.png">
</p>

### Input

```js
cordova.plugins.notification.local.schedule({
    title: 'Justin Rhyss',
    text: 'Do you want to go see a movie tonight?',
    actions: [{
        id: 'reply',
        type: 'input',
        title: 'Reply',
        emptyText: 'Type message',
    }, ... ]
});
```

<p align="center">
    <img src="images/android-reply.png">
</p>

It is recommended to pre-define action groups rather then specifying them with each new notification of the same type.


```js
cordova.plugins.notification.local.addActions('yes-no', [
    { id: 'yes', title: 'Yes' },
    { id: 'no',  title: 'No'  }
]);
```

Once you have defined an action group, you can reference it when scheduling notifications:

```js
cordova.plugins.notification.local.schedule({
    title: 'Justin Rhyss',
    text: 'Do you want to go see a movie tonight?',
    actions: 'yes-no'
});
```

### Properties

Actions do have a set of configurable properties. Not all of them are supported across all platforms.

| Property     | Type         | Android | iOS | Windows |
| :----------- | :----------- | :------ | :-- | :------ |
| id           | button+input | x       | x   | x       |
| title        | button+input | x       | x   | x       |
| launch       | button+input | x       | x   | x       |
| ui           | button+input |         | x   |         |
| needsAuth    | button+input |         | x   |         |
| icon         | button+input | x       |     |         |
| emptyText    | input        | x       | x   | x       |
| submitTitle  | input        |         | x   |         |
| editable     | input        | x       |     |         |
| choices      | input        | x       |     |         |
| defaultValue | input        |         |     | x       |


## Triggers

Notifications may trigger immediately or depend on calendar or location.

To trigger at a fix date:

```js
cordova.plugins.notification.local.schedule({
    title: 'Design team meeting',
    text: '3:00 - 4:00 PM',
    trigger: { at: new Date(2017, 10, 27, 15) }
});
```

Or relative from now:

```js
cordova.plugins.notification.local.schedule({
    title: 'Design team meeting',
    trigger: { in: 1, unit: 'hour' }
});
```

### Repeating

Repeat relative from now:

```js
cordova.plugins.notification.local.schedule({
    title: 'Design team meeting',
    trigger: { every: 'day', count: 5 }
});
```

Or trigger every time the date matches:

```js
cordova.plugins.notification.local.schedule({
    title: 'Happy Birthday!!!',
    trigger: { every: { month: 10, day: 27, hour: 9, minute: 0 } }
});
```

### Location based

To trigger when the user enters a region:

```js
cordova.plugins.notification.local.schedule({
    title: 'Welcome to our office',
    trigger: {
        type: 'location',
        center: [x, y],
        radius: 15,
        notifyOnEntry: true
    }
});
```

### Properties

The properties depend on the trigger type. Not all of them are supported across all platforms.

| Type         | Property      | Type    | Value            | Android | iOS | Windows |
| :----------- | :------------ | :------ | :--------------- | :------ | :-- | :------ |
| Fix          |
|              | at            | Date    |                  | x       | x   | x       |
| Timespan     |
|              | in            | Int     |                  | x       | x   | x       |
|              | unit          | String  | `second`         | x       | x   | x       |
|              | unit          | String  | `minute`         | x       | x   | x       |
|              | unit          | String  | `hour`           | x       | x   | x       |
|              | unit          | String  | `day`            | x       | x   | x       |
|              | unit          | String  | `week`           | x       | x   | x       |
|              | unit          | String  | `month`          | x       | x   | x       |
|              | unit          | String  | `quarter`        | x       | x   | x       |
|              | unit          | String  | `year`           | x       | x   | x       |
| Repeat       |
|              | count         | Int     |                  | x       |     | x       |
|              | every         | String  | `minute`         | x       | x   | x       |
|              | every         | String  | `hour`           | x       | x   | x       |
|              | every         | String  | `day`            | x       | x   | x       |
|              | every         | String  | `week`           | x       | x   | x       |
|              | every         | String  | `month`          | x       | x   | x       |
|              | every         | String  | `quarter`        | x       |     | x       |
|              | every         | String  | `year`           | x       | x   | x       |
|              | before        | Date    |                  | x       |     | x       |
|              | firstAt       | Date    |                  | x       |     | x       |
| Match        |
|              | count         | Int     |                  | x       |     | x       |
|              | every         | Object  | `minute`         | x       | x   | x       |
|              | every         | Object  | `hour`           | x       | x   | x       |
|              | every         | Object  | `day`            | x       | x   | x       |
|              | every         | Object  | `weekday`        | x       | x   | x       |
|              | every         | Object  | `weekdayOrdinal` |         | x   |
|              | every         | Object  | `week`           |         | x   |
|              | every         | Object  | `weekOfMonth`    | x       | x   | x       |
|              | every         | Object  | `month`          | x       | x   | x       |
|              | every         | Object  | `quarter`        |         | x   |
|              | every         | Object  | `year`           | x       | x   | x       |
|              | before        | Date    |                  | x       |     | x       |
|              | after         | Date    |                  | x       |     | x       |
| Location     |
|              | center        | Array   | `[lat, long]`    |         | x   |
|              | radius        | Int     |                  |         | x   |
|              | notifyOnEntry | Boolean |                  |         | x   |
|              | notifyOnExit  | Boolean |                  |         | x   |
|              | single        | Boolean |                  |         | x   |


## Progress

Notifications can include an animated progress indicator that shows users the status of an ongoing operation.

```js
cordova.plugins.notification.local.schedule({
    title: 'Sync in progress',
    text: 'Copied 2 of 10 files',
    progressBar: { value: 20 }
});
```

<p align="center">
    <img src="images/android-progress.png">
</p>


## Patterns

Split the text by line breaks if the message comes from a single person and just too long to show in a single line.

```js
cordova.plugins.notification.local.schedule({
    title: 'The Big Meeting',
    text: '4:15 - 5:15 PM\nBig Conference Room',
    smallIcon: 'res://calendar',
    icon: 'https://encrypted-tbn0.gstatic.com/images?q=tbn:ANd9GcTzfXKe6Yfjr6rCtR6cMPJB8CqMAYWECDtDqH-eMnerHHuXv9egrw'
});
```

<p align="center">
    <img src="images/android-inbox.png">
</p>

### Summarizing

Instead of displaying multiple notifications, you can create one notification that summarizes them all.

```js
cordova.plugins.notification.local.schedule({
    id: 15,
    title: 'Chat with Irish',
    icon: 'http://climberindonesia.com/assets/icon/ionicons-2.0.1/png/512/android-chat.png',
    text: [
        { message: 'I miss you' },
        { person: 'Irish', message: 'I miss you more!' },
        { message: 'I always miss you more by 10%' }
    ]
});
```

<p align="center">
    <img src="images/android-chat.png">
</p>

To add a new message to the existing chat:

```js
cordova.plugins.notification.local.update({
    id: 15,
    text: [{ person: 'Irish', message: 'Bye bye' }]
});
```

### Grouping

Your app can present multiple notifications as a single group:

- A parent notification displays a summary of its child notifications.
- The child notifications are presented without duplicate header information.

```js
cordova.plugins.notification.local.schedule([
    { id: 0, title: 'Design team meeting', ... },
    { id: 1, summary: 'me@gmail.com', group: 'email', groupSummary: true },
    { id: 2, title: 'Please take all my money', ... group: 'email' },
    { id: 3, title: 'A question regarding this plugin', ... group: 'email' },
    { id: 4, title: 'Wellcome back home', ... group: 'email' }
]);
```

<p align="center">
    <img src="images/android-stack.png">
</p>


## Permissions

Each platform may require the user to grant permissions first before the app is allowed to schedule notifications.

```js
cordova.plugins.notification.local.hasPermission(function (granted) { ... });
```

If requesting via plug-in, a system dialog does pop up for the first time. Later its only possible to tweak the settings through the system settings.

```js
cordova.plugins.notification.local.requestPermission(function (granted) { ... });
```

<p align="center">
    <img src="images/ios-permission.png">
</p>

Checking the permissions is done automatically, however it's possible to skip that.

```js
cordova.plugins.notification.local.schedule(toast, callback, scope, { skipPermission: true });
```


On Android 8, special permissions are required to exit "do not disturb mode" (in case alarmVolume is defined).
You can check these by using:

```js
cordova.plugins.notification.local.hasDoNotDisturbPermissions(function (granted) { ... })
```

... and you can request them by using:

```js
cordova.plugins.notification.local.requestDoNotDisturbPermissions(function (granted) { ... })
```

The only downside to not having these permissions granted is that alarmVolume and vibrate may not be
honored on Android 8+ devices if the device is currently on silent when the notification fires (silent, not vibrate).
In this situation, the notification will fire silently but still appear in the notification bar.

Also on Android 8, it is helpful for alarms that autolaunch the app with an event, if the app can
ignore battery saving mode (otherwise alarms won't trigger reliably).  You can check to see if the app is whitelisted for this with the following method.

```js
cordova.plugins.notification.local.isIgnoringBatteryOptimizations(function (granted) { ... })
```

... and you can request to be whitelisted by using:

```js
cordova.plugins.notification.local.requestIgnoreBatteryOptimizations(function (granted) { ... })
```

The request method here will work one of two ways.
1. If you have the REQUEST_IGNORE_BATTERY_OPTIMIZATIONS permission defined in the manifest, it will use ACTION_REQUEST_IGNORE_BATTERY_OPTIMIZATIONS to explicitly ignore battery optimizations for this app.  This is the best overall user experience, but the REQUEST_IGNORE_BATTERY_OPTIMIZATIONS permission seems to be frowned upon and can get your app banned. This plugin does not have this permission in plugin.xml for this reason, so you will need to use the cordova-custom-config plugin to add it to your config.xml
2. If you do not have REQUEST_IGNORE_BATTERY_OPTIMIZATIONS requested, it will launch ACTION_IGNORE_BATTERY_OPTIMIZATION_SETTINGS to show a list of all applications.  You will want to put some sort of instructions prior to this to walk the user through this.  Also, this action doesn't exist on all Android devices (is missing on Samsung phones), which will make this method simply return false if it can't start the activity.


## Events

The following events are supported: `add`, `trigger`, `click`, `clear`, `cancel`, `update`, `clearall` and `cancelall`.

```js
cordova.plugins.notification.local.on(event, callback, scope);
```

To unsubscribe from events:

```js
cordova.plugins.notification.local.un(event, callback, scope);
```

__Note:__ You have to provide the exact same callback to `cordova.plugins.notification.local.un` as you provided to `cordova.plugins.notification.local.on` to make unsubscribing work.
Hence you should define your callback as a separate function, not inline. If you want to use `this` inside of your callback, you also have to provide `this` as `scope` to `cordova.plugins.notification.local.on`.

### Custom

The plugin also fires events specified by actions.

```js
cordova.plugins.notification.local.schedule({
    title: 'Do you want to go see a movie tonight?',
    actions: [{ id: 'yes', title: 'Yes' }]
});
```

The name of the event is the id of the action.

```js
cordova.plugins.notification.local.on('yes', function (notification, eopts) { ... });
```

### Fire manually

Not an official interface, however its possible to manually fire events.

```js
cordova.plugins.notification.local.core.fireEvent(event, args);
```


## Launch Details

Check the `launchDetails` to find out if the app was launched by clicking on a notification.

```js
document.addEventListener('deviceready', function () {
    console.log(cordova.plugins.notification.local.launchDetails);
}, false);
```

It might be possible that the underlying framework like __Ionic__ is not compatible with the launch process defined by cordova. With the result that the plugin fires the click event on app start before the app is able to listen for the events.

Therefore its possible to fire the queued events manually by defining a global variable.

```js
window.skipLocalNotificationReady = true
```

Once the app and Ionic is ready, you can fire the queued events manually.

```js
cordova.plugins.notification.local.fireQueuedEvents();
```


## Methods

All methods work asynchronous and accept callback methods.
See the sample app for how to use them.

| Method   | Method            | Method          | Method         | Method        | Method           |
| :------- | :---------------- | :-------------- | :------------- | :------------ | :--------------- |
| schedule | cancelAll         | isTriggered     | get            | removeActions | un                              |
| update   | hasPermission     | getType         | getAll         | hasActions    | fireQueuedEvents                |
| clear    | requestPermission | getIds          | getScheduled   | getDefaults   | requestDoNotDisturbPermissions  |
| clearAll | isPresent         | getScheduledIds | getTriggered   | setDefaults   | hasDoNotDisturbPermissions      |
| cancel   | isScheduled       | getTriggeredIds | addActions     | on            |


## Installation

The plugin can be installed via [Cordova-CLI][CLI] and is publicly available on [NPM][npm].

Execute from the projects root folder:

    $ cordova plugin add cordova-plugin-local-notification

Or install a specific version:

    $ cordova plugin add cordova-plugin-local-notification@VERSION

Or install the latest head version:

    $ cordova plugin add https://github.com/katzer/cordova-plugin-local-notifications.git

Or install from local source:

    $ cordova plugin add <path> --nofetch --nosave --link


## Contributing

1. Fork it
2. Create your feature branch (`git checkout -b my-new-feature`)
3. Commit your changes (`git commit -am 'Add some feature'`)
4. Push to the branch (`git push origin my-new-feature`)
5. Create new Pull Request


## License

This software is released under the [Apache 2.0 License][apache2_license].

Made with :yum: from Leipzig

© 2013 [appPlant GmbH][appplant]


[ticket_template]: https://github.com/katzer/cordova-plugin-local-notifications/issues/1188
[cordova]: https://cordova.apache.org
[CLI]: http://cordova.apache.org/docs/en/edge/guide_cli_index.md.html#The%20Command-line%20Interface
[npm]: https://www.npmjs.com/package/cordova-plugin-local-notification
[apache2_license]: http://opensource.org/licenses/Apache-2.0
[appplant]: http://appplant.de<|MERGE_RESOLUTION|>--- conflicted
+++ resolved
@@ -94,22 +94,13 @@
 
 A notification does have a set of configurable properties. Not all of them are supported across all platforms.
 
-<<<<<<< HEAD
 | Property      | Property      | Property      | Property      | Property      | Property      | Property      | Property      | Property      |
 | :------------ | :------------ | :------------ | :------------ | :------------ | :------------ | :------------ | :------------ | :------------ |
 | id            | data          | timeoutAfter  | summary       | led           | clock         | channelName       | actions       | alarmVolume   |
 | text          | icon          | attachments   | smallIcon     | color         | defaults      | launch        | groupSummary  | resetDelay    |
 | title         | silent        | progressBar   | sticky        | vibrate       | priority      | mediaSession  | foreground    | autoLaunch    |
 | sound         | trigger       | group         | autoClear     | lockscreen    | number        | badge         | wakeup        | channelId     |
-=======
-| Property      | Property      | Property      | Property      | Property      | Property      | Property      | Property      |
-| :------------ | :------------ | :------------ | :------------ | :------------ | :------------ | :------------ | :------------ |
-| id            | data          | timeoutAfter  | summary       | led           | clock         | channel       | actions       |
-| text          | icon          | attachments   | smallIcon     | color         | defaults      | launch        | groupSummary  |
-| title         | silent        | progressBar   | sticky        | vibrate       | priority      | mediaSession  | foreground    |
-| sound         | trigger       | group         | autoClear     | lockscreen    | number        | badge         | wakeup        |
 | iconType
->>>>>>> caff55ec
 
 For their default values see:
 
