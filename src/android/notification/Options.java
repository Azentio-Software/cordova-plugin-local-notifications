--- conflicted
+++ resolved
@@ -87,14 +87,11 @@
     // Default icon path
     private static final String DEFAULT_ICON = "res://icon";
 
-<<<<<<< HEAD
     public final static Integer DEFAULT_RESET_DELAY = 5;
 
     public final static Integer VOLUME_NOT_SET = -1;
-=======
     // Default icon type
     private static final String DEFAULT_ICON_TYPE = "square";
->>>>>>> caff55ec
 
     // The original JSON object
     private final JSONObject options;
